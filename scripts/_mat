#compdef mat

# fails if defined as local
ignore="-h --help"

_mat-compare() {
	local -a args
	args+=(
		"1: :"
		"($ignore -f --full)"{-f,--full}'[output full distance matrix]'
		'(- *)--help[print help]'
	)
	_arguments -w -s -S $args[@] '*:file:_files'
}

_mat-format() {
	local -a args
	args+=(
		"1: :"
		"($ignore -f --fix)"{-f,--fix}'[fix small errors]'
		"($ignore)--format=[the format string]:str:"
		"($ignore)--precision=[precision to use in comparisons]:float:"
		"($ignore)--separator=[the cell separator]:char:"
		"($ignore -s --sort)"{-s,--sort}"[sort by name]"
		"($ignore)--truncate-names[truncate names to ten characters]"
		"($ignore -v --validate -f --fix)"{-v,--validate}'[validate for correctness]'
		'(- *)'{-h,--help}'[print help]'
	)
	_arguments -w -s -S $args[@] '*:file:_files'
}

_mat-grep() {
<<<<<<< HEAD
	local args
	# The second argument is the patter, do not autocomplete. But *do* try
	# to complete, if it could be an argument.
	args+=(
		'2: :_guard "^-" pattern'
		'(-v --invert-match)'{-v,--invert-match}'[select non-matching names]'
		'(-h --help)'{-h,--help}'[print help]'
	)
	_arguments -w -s -W $args[@] '*:file:_files'
=======
	local -a args
	# The second argument is the pattern, do not autocomplete. But *do* try
	# to complete, if it could be an argument.
	args+=(
		"1: :"
		'2: :_guard "^-" pattern'
		"($ignore -v --invert-match)"{-v,--invert-match}'[select non-matching names]'
		'(- *)'{-h,--help}'[print help]'
	)
	_arguments -w -s -S $args[@] '*:file:_files'
>>>>>>> 7ad5d7ba
}

_mat-nj() {
	local -a args
	args+=(
		"1: :"
		'(- *)'{-h,--help}'[print help]'
		"($ignore)--no-support[do not compute support values]"
	)
	_arguments -w -s -S $args[@] '*:file:_files'
}

_mat() {
	local ret=1
	local -a args
	if ((CURRENT == 2)); then
		# complete args and commands
		args+=(
			'(- *)--version[print version information]'
			'(- *)--help[print help]'
		)

		_arguments -w -s -S $args[@]
		_describe 'mat command' '(
			compare:compute\ the\ distance\ between\ two\ matrices
			format:format\ distance\ matrix
			grep:print\ submatrix\ for\ names\ matching\ a\ pattern
			nj:convert\ to\ a\ tree\ by\ neighbor\ joining
		)'
		ret=0
	else
		# delegate to sub commands
		local subcmd=_mat-$words[2]
		if ! _call_function ret $subcmd ; then
			_message "unknown sub-command: $words[1]"
		fi
	fi
	return ret
}

_mat<|MERGE_RESOLUTION|>--- conflicted
+++ resolved
@@ -30,17 +30,6 @@
 }
 
 _mat-grep() {
-<<<<<<< HEAD
-	local args
-	# The second argument is the patter, do not autocomplete. But *do* try
-	# to complete, if it could be an argument.
-	args+=(
-		'2: :_guard "^-" pattern'
-		'(-v --invert-match)'{-v,--invert-match}'[select non-matching names]'
-		'(-h --help)'{-h,--help}'[print help]'
-	)
-	_arguments -w -s -W $args[@] '*:file:_files'
-=======
 	local -a args
 	# The second argument is the pattern, do not autocomplete. But *do* try
 	# to complete, if it could be an argument.
@@ -51,7 +40,6 @@
 		'(- *)'{-h,--help}'[print help]'
 	)
 	_arguments -w -s -S $args[@] '*:file:_files'
->>>>>>> 7ad5d7ba
 }
 
 _mat-nj() {
